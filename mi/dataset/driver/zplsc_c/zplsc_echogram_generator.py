--- conflicted
+++ resolved
@@ -135,13 +135,9 @@
         The method will raise the OSError exception if there is an issue
         reading the path passed in.
 
-        :param reverse_order: If true the the contents are sorted in reverse order.
+        :param reverse_order: If true the contents are sorted in reverse order.
         :param path: The path of the directory for which the contents are returned.
-<<<<<<< HEAD
         :return: dir_contents: The contents of the remote directory.
-=======
-        :return: dir_contents: The contents of the remote URL directory.
->>>>>>> 0ccc1735
         """
 
         try:
@@ -279,11 +275,7 @@
         raw_datafile_prefix = year2 + month + day
         date_dir = year + month
 
-<<<<<<< HEAD
         # Get the path for the ZPLSC raw data of the given instrument.
-=======
-        # Get the URL for the ZPLSC raw data of the given instrument.
->>>>>>> 0ccc1735
         raw_data_path = os.path.join(date_dirs_path, date_dir)
         all_files_list = self.get_dir_contents(raw_data_path)
 
@@ -358,11 +350,7 @@
         This method will return the list of raw data files, in the format - YYMMDDHHMM,
         of the latest, complete set of 24 1-hour raw data files.
 
-<<<<<<< HEAD
         :param date_dirs_path: The path to the directory of the YYYYMM sub-directories.
-=======
-        :param date_dirs_path: The URL to the directory of the YYYYMM sub-directories.
->>>>>>> 0ccc1735
         :param date_dirs: The list of YYYYMM sub-directories
         :return: latest_echogram_date: The date of the latest complete set of 24 1-hour raw data files.
         """
@@ -417,11 +405,7 @@
                  date_dirs_path: The path to the date directories.
         """
 
-<<<<<<< HEAD
         # Generate the portion of the path up to the DCL directory to get the all the instrument sub-directories.
-=======
-        # Generate the portion of the URL up to the DCL directory to get the all the instrument sub-directories.
->>>>>>> 0ccc1735
         deployment_dir = os.path.join(self.raw_data_dir, subsite.upper(), 'R%05d' % deployment)
         dcl_path = ''
         instrument_dirs = ''
@@ -435,11 +419,7 @@
                 if dcl_path is DCL_PATHS[-1]:
                     raise
 
-<<<<<<< HEAD
         # Generate the portion of the path up to the ZPLSC Instrument serial number.
-=======
-        # Generate the portion of the URL up to the ZPLSC Instrument serial number.
->>>>>>> 0ccc1735
         serial_num_found = None
         for instrument in instrument_dirs:
             serial_num_found = SERIAL_NUM_DIR_MATCHER.match(instrument)
@@ -463,7 +443,7 @@
                 break
 
         if recovered_dir:
-            # Create the raw data path including the  the recovered path
+            # Create the raw data path including the recovered path
             date_dirs_path = os.path.join(serial_num_dir, recovered_dir, DATA_PATH)
         else:
             log.warning('Could not find ZPLSC recovered data path starting with: %s', recovered_path)
@@ -507,13 +487,8 @@
         deployments = [deployment for deployment in self.deployments]
         if not deployments:
             # Generate the subsite portion of the raw data path and get all the files in the subsite path.
-<<<<<<< HEAD
             subsite_path = os.path.join(self.raw_data_dir, subsite.upper())
             deployment_dirs = self.get_dir_contents(subsite_path)
-=======
-            subsite_url = os.path.join(self.raw_data_dir, subsite.upper())
-            deployment_dirs = self.get_dir_contents(subsite_url)
->>>>>>> 0ccc1735
 
             # Generate the list of the 24 1-hour raw data files for the given date.
             deployment_list = [(DEPLOYMENT_DIR_MATCHER.match(ddir)).group(1)
