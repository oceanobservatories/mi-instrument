--- conflicted
+++ resolved
@@ -1,13 +1,14 @@
-# Version 0.6.9
-
-<<<<<<< HEAD
+# Version 0.7.0
+
 * Issue #13713 - prevent cg_dcl_eng parser from hanging on ingest
+   * Encoding errors will no longer result in parser exiting prematurely (all parsers)
    * Corrected regex resulting in catastrophic backtracking
    * Optimized file parsing logic
-=======
+
+# Version 0.6.9
+
 * Issue #13722 - Platform node deployment update
    * Updated serial numbers for platform engineering nodes for most recent deployment
->>>>>>> dc9e0041
 
 # Version 0.6.8
 
