# Version 0.5.8

<<<<<<< HEAD
* Issue #12427 Update ADCP Parsers and Consolidate ADCP stream:
    * stream "adcp_velocity_earth" replaces:
        * adcp_velocity_glider
        * adcp_velocity_inst
    * stream "adcp_velocity_beam" replaces:
        * adcp_pd0_beam_parsed
        * vadcp_5thbeam_pd0_beam_parsed
        * vadcp_pd0_beam_parsed
    * stream "adcp_system_configuration" replaces:
        * vadcp_4beam_system_configuration
    * stream "adcp_system_configuration_5" replaces:
        * vadcp_5thbeam_system_configuration
=======
* Issue #13083 - Restored feature in zplsc_b parser to generate an echogram.
>>>>>>> eb2ac7f5

# Version 0.5.7

* Issue #12833 - Added support for offline process generated ZPLSC-C echograms.

# Version 0.5.6

* Issue #12289 - Added DO driver to generate stable dissolved oxygen stream from CTD with attached DO
* Issue #12323 - Added support for UI generated ZPLSC C-Series echograms.

# Version 0.5.5

* Issue #12832 Fixed update playback.py to assign 'zplsc_reader' variable before being referenced
 
# Version 0.5.4

* Issue #12574 update ctdpf_jb driver to parse CTD data with missing optode sensor data (CTDPFB304)

# Version 0.5.3

* Issue #12499 modified playback to be callable via ingest engine and ingest requests

# Version 0.5.2

* Issue #12435 FLOR - Consolidate Streams:
    * flort_sample now replaces:
        * flort_kn_stc_imodem_instrument
        * flort_kn_stc_imodem_instrument_recovered
        * flort_dj_dcl_instrument
        * flort_dj_dcl_instrument_recovered
        * flort_dj_cspp_instrument
        * flort_dj_sio_instrument
        * flort_dj_sio_instrument_recovered
    * flort_m_sample now replaces:
         * flort_m_glider_instrument
         * flort_m_glider_recovered
    * flort_kn_sample now replaces:
         * flort_kn_auv_instrument
         * flort_kn_auv_instrument_recovered

# Version 0.5.1

* Issue #12167 Modify ZPLSC cabled driver to produce time series data
  Changed the ZPLSC cabled driver to only produce time series data (and not echograms plot)

# Version 0.5.0

* Issue #12253 Parsers are not setting port_timestamp and #12254 Extraneous data in DCL parser particles
* Modified DCL parser:
    - port_timestamp will be set from the DCL header timestamp value
    - dcl_controller_timestamp - should set the port_timestamp (already in particle) instead of using a string
    - internal_timestamp will be set from the instrument payload
    - date_string - should use internal_timestamp (already in particle) instead of using a string
    - all timestamp string values will not be set (removed)

* Modified DCL parsers are:
    - adcpt_acfgm_dcl_pd0    			
    - adcpt_acfgm_dcl_pd8    			
    - ctdbp_cdef_dcl 				  		
    - dcl_file_common 				 		
    - metbk_a_dcl 				  		
    - pco2a_a_dcl    				
    - dosta_abcdjm_dcl  					
    - dosta_abcdjm_ctdbp_dcl 		
    - fdchp_a_dcl 					
    - flort_dj_dcl      					
    - fuelcell_eng_dcl  				
    - hyd_o_dcl							
    - pco2w_abc_dcl    				  	
    - pco2w_abc_particles    			
    - phsen_abcdef_dcl 				  
    - presf_abc_dcl  				  
    - rte_o_dcl 					
    - spkir_abj_dcl    				
    - wavss_a_dcl
    - zplsc_c_dcl
    - nutnr_b_dcl_conc 					
    - nutnr_b_dcl_full 					
    - nutnr_b_dcl_parser_base		
    - nutnr_b_particles				
    - cg_dcl_eng_dcl				
    - cspp_eng_dcl 				

# Version 0.4.2

* Issue #12191 - Need to parse CTDMO recovered_host instrument data (ctdmo_ghqr)
Added parser to parse CTDMO recovered_host instrument data

Added the following drivers:
* /mi/dataset/driver/ctdmo_ghqr/sio/ctdmo_ghqr_sio_ct_recovered_driver.py

# Version 0.4.1

* Issue #11462 - wavss_a_dcl - 
* Issue #12229 - BOTPT transducer temperature parameter values being truncated

# Version 0.4.0

* Issue #10398 - No Recovered parser/ingest queue for ZPLSC
* Issue #12137 - Fixed adcpt_acfgm_dcl_pd0 Unit Tests
* Issue #12118 - ZPLSC_C Telemetered Stream Has Extraneous Parameters
* Issue #11920 - Fixed bug in OMS alert processing
* Merged mi-dataset repository

Added the following drivers:

* mi/dataset/driver/camds/camds_abc_driver.py

# Version 0.3.106

**ServiceRegistry**

* Improved error handling

# Version 0.3.105

**Shovel**

* Added shovel status monitoring

# Version 0.3.104

**Shovel**

* Added the ability to specify a queue and routing key. If the queue does not
already exist it will be created as an exclusive queue and deleted upon disconnect.

# Version 0.3.103

**ZPLS**

* Added exception handling to echogram_thread and parse_echogram_file_wrapper

# Version 0.3.102

**ZPLS**

* Moved echogram processing to an external processing pool *Redmine 11588*

# Version 0.3.101

**ZPLS**

* Fixed bug where invalid data prevented plot creation

# Version 0.3.100

**ZPLS**

* Output PNGs now being writen to same directory as raw input files.
* Power range set dynamically from 5-95% of data values *Redmine 11311*
* Increased resolution of plots and reduced borders.

# Version 0.3.99

**ZPLS**

* Frequencies plots are now combined in a single plot. *Redmine 11310*
* Power range is now set to -25 to -80 dB. *Redmine 11311*
* Inverted transducer depth to create depth direction. *Redmine 11309*

# Version 0.2.0 (mi-dataset)

Added the following drivers:

* mi/dataset/driver/ctdbp_p/ctdbp_p_recovered_driver.py
* mi/dataset/driver/dosta_abcdjm/ctdbp_p/dosta_abcdjm_ctdbp_p_recovered_driver.py
* mi/dataset/driver/flord_g/ctdbp_p/flord_g_ctdbp_p_recovered_driver.py<|MERGE_RESOLUTION|>--- conflicted
+++ resolved
@@ -1,6 +1,5 @@
-# Version 0.5.8
+# Version 0.5.9
 
-<<<<<<< HEAD
 * Issue #12427 Update ADCP Parsers and Consolidate ADCP stream:
     * stream "adcp_velocity_earth" replaces:
         * adcp_velocity_glider
@@ -13,9 +12,10 @@
         * vadcp_4beam_system_configuration
     * stream "adcp_system_configuration_5" replaces:
         * vadcp_5thbeam_system_configuration
-=======
+        
+# Version 0.5.8
+
 * Issue #13083 - Restored feature in zplsc_b parser to generate an echogram.
->>>>>>> eb2ac7f5
 
 # Version 0.5.7
 
