--- conflicted
+++ resolved
@@ -1,10 +1,7 @@
 # Version 0.9.4
 
-<<<<<<< HEAD
+* Issue #14609 - Fixed METBK CT driver/parser to remove inductive_id from generated stream
 * Issue #14625 - Fix pCO2 parsers to generate correct streams during playback ingestions
-=======
-* Issue 14609 - Fixed METBK CT driver/parser to remove inductive_id from generated stream
->>>>>>> fa572038
 
 # Version 0.9.3
 
